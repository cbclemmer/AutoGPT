--- conflicted
+++ resolved
@@ -671,92 +671,6 @@
     return user_feedback, user_input, new_cycles_remaining
 
 
-<<<<<<< HEAD
-=======
-async def construct_main_ai_config(
-    config: Config,
-    llm_provider: ChatModelProvider,
-    name: Optional[str] = None,
-    role: Optional[str] = None,
-    goals: tuple[str] = tuple(),
-) -> AIConfig:
-    """Construct the prompt for the AI to respond to
-
-    Returns:
-        str: The prompt string
-    """
-    logger = logging.getLogger(__name__)
-
-    ai_config = AIConfig.load(config.workdir / config.ai_settings_file)
-
-    # Apply overrides
-    if name:
-        ai_config.ai_name = name
-    if role:
-        ai_config.ai_role = role
-    if goals:
-        ai_config.ai_goals = list(goals)
-
-    if (
-        all([name, role, goals])
-        or config.skip_reprompt
-        and all([ai_config.ai_name, ai_config.ai_role, ai_config.ai_goals])
-    ):
-        print_attribute("Name :", ai_config.ai_name)
-        print_attribute("Role :", ai_config.ai_role)
-        print_attribute("Goals:", ai_config.ai_goals)
-        print_attribute(
-            "API Budget:",
-            "infinite" if ai_config.api_budget <= 0 else f"${ai_config.api_budget}",
-        )
-    elif all([ai_config.ai_name, ai_config.ai_role, ai_config.ai_goals]):
-        logger.info(
-            extra={"title": f"{Fore.GREEN}Welcome back!{Fore.RESET}"},
-            msg=f"Would you like me to return to being {ai_config.ai_name}?",
-        )
-        should_continue = await clean_input(
-            config,
-            f"""Continue with the last settings?
-Name:  {ai_config.ai_name}
-Role:  {ai_config.ai_role}
-Goals: {ai_config.ai_goals}
-API Budget: {"infinite" if ai_config.api_budget <= 0 else f"${ai_config.api_budget}"}
-Continue ({config.authorise_key}/{config.exit_key}):""",
-        )
-        if should_continue.lower() == config.exit_key:
-            ai_config = AIConfig()
-
-    if any([not ai_config.ai_name, not ai_config.ai_role, not ai_config.ai_goals]):
-        ai_config = await interactive_ai_config_setup(config, llm_provider)
-        ai_config.save(config.workdir / config.ai_settings_file)
-
-    if config.restrict_to_workspace:
-        logger.info(
-            f"{Fore.YELLOW}NOTE: All files/directories created by this agent"
-            f" can be found inside its workspace at:{Fore.RESET} {config.workspace_path}",
-            extra={"preserve_color": True},
-        )
-    # set the total api budget
-    api_manager = ApiManager()
-    api_manager.set_total_budget(ai_config.api_budget)
-
-    # Agent Created, print message
-    logger.info(
-        f"{Fore.LIGHTBLUE_EX}{ai_config.ai_name}{Fore.RESET} has been created with the following details:",
-        extra={"preserve_color": True},
-    )
-
-    # Print the ai_config details
-    print_attribute("Name :", ai_config.ai_name)
-    print_attribute("Role :", ai_config.ai_role)
-    print_attribute("Goals:", "")
-    for goal in ai_config.ai_goals:
-        logger.info(f"- {goal}")
-
-    return ai_config
-
-
->>>>>>> 26525512
 def print_assistant_thoughts(
     ai_name: str,
     assistant_reply_json_valid: dict,
