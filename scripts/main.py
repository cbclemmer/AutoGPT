--- conflicted
+++ resolved
@@ -2,12 +2,7 @@
 import random
 import commands as cmd
 import utils
-<<<<<<< HEAD
-from memory import get_memory
-=======
 from memory import get_memory, get_supported_memory_backends
-import data
->>>>>>> a0f900f2
 import chat
 from colorama import Fore, Style
 from spinner import Spinner
